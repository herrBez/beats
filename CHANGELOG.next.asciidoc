// Use these for links to issue and pulls. Note issues and pulls redirect one to
// each other on Github, so don't worry too much on using the right prefix.
:issue: https://github.com/elastic/beats/issues/
:pull: https://github.com/elastic/beats/pull/

=== Beats version HEAD
https://github.com/elastic/beats/compare/v8.8.1\...main[Check the HEAD diff]

==== Breaking changes

*Affecting all Beats*

- Fix FQDN being lowercased when used as `host.hostname` {issue}39993[39993]
- Beats won't log start up information when running under the Elastic Agent {40390}40390[40390]
- Filebeat now needs `dup3`, `faccessat2`, `prctl` and `setrlimit` syscalls to run the journald input. If this input is not being used, the syscalls are not needed. All Beats have those syscalls allowed now because the default seccomp policy is global to all Beats. {pull}40061[40061]
- Beats will rate limit the logs about errors when indexing events on Elasticsearch, logging a summary every 10s. The logs sent to the event log is unchanged. {issue}40157[40157]

*Auditbeat*


*Filebeat*

- Convert netflow input to API v2 and disable event normalisation {pull}37901[37901]
- Removed deprecated Squid from Beats. See <<migrate-from-deprecated-module>> for migration options. {pull}38037[38037]
- Removed deprecated Sonicwall from Beats. Use the https://docs.elastic.co/integrations/sonicwall[SonicWall Firewall] Elastic integration instead. {pull}38037[38037]
- Removed deprecated Radware from Beats. See <<migrate-from-deprecated-module>> for migration options. {pull}38037[38037]
- Removed deprecated Netscout from Beats. See <<migrate-from-deprecated-module>> for migration options. {pull}38037[38037]
- Removed deprecated Juniper Netscreen from Beats. See <<migrate-from-deprecated-module>> for migration options. {pull}38037[38037]
- Removed deprecated Impreva from Beats. See <<migrate-from-deprecated-module>> for migration options. {pull}38037[38037]
- Removed deprecated Cylance from Beats. See <<migrate-from-deprecated-module>> for migration options. {pull}38037[38037]
- Removed deprecated Bluecoat from Beats. See <<migrate-from-deprecated-module>> for migration options. {pull}38037[38037]
- Introduce input/netmetrics and refactor netflow input metrics {pull}38055[38055]
- Update Salesforce module to use new Salesforce input. {pull}37509[37509]
- Tag events that come from a filestream in "take over" mode. {pull}39828[39828]
- Fix high IO and handling of a corrupted registry log file. {pull}35893[35893]
- Enable file ingestion to report detailed status to Elastic Agent {pull}40075[40075]
- Filebeat, when running with Elastic-Agent, reports status for Filestream input. {pull}40121[40121]
- Implement Elastic Agent status and health reporting for Winlog Filebeat input. {pull}40163[40163]
- Fix filestream's registry GC: registry entries will never be removed if clean_inactive is set to "-1". {pull}40258[40258]
- Added `ignore_empty_values` flag in `decode_cef` Filebeat processor. {pull}40268[40268]
- Added support for hyphens in extension keys in `decode_cef` Filebeat processor. {pull}40427[40427]
- Journald: removed configuration options `include_matches.or`, `include_matches.and`, `backoff`, `max_backoff`, `cursor_seek_fallback`. {pull}40061[40061]
- Journald: `include_matches.match` now behaves in the same way as matchers in `journalctl`. Users should carefully update their input configuration. {pull}40061[40061]
- Journald: `seek` and `since` behaviour have been simplified, if there is a cursor (state) `seek` and `since` are ignored and the cursor is used. {pull}40061[40061]
- Redis: Added replication role as a field to submitted slowlogs
- Added `container.image.name` to `journald` Filebeat input's Docker-specific translated fields. {pull}40450[40450]
- Change log.file.path field in awscloudwatch input to nested object. {pull}41099[41099]
- Remove deprecated awscloudwatch field from Filebeat. {pull}41089[41089]
- The performance of ingesting SQS data with the S3 input has improved by up to 60x for queues with many small events. `max_number_of_messages` config for SQS mode is now ignored, as the new design no longer needs a manual cap on messages. Instead, use `number_of_workers` to scale ingestion rate in both S3 and SQS modes. The increased efficiency may increase network bandwidth consumption, which can be throttled by lowering `number_of_workers`. It may also increase number of events stored in memory, which can be throttled by lowering the configured size of the internal queue. {pull}40699[40699]
- System module events now contain `input.type: systemlogs` instead of `input.type: log` when harvesting log files. {pull}41061[41061]


*Heartbeat*


*Metricbeat*

- Setting period for counter cache for Prometheus remote_write at least to 60sec {pull}38553[38553]
- Add support of Graphite series 1.1.0+ tagging extension for statsd module. {pull}39619[39619]
- Allow metricsets to report their status via control v2 protocol. {pull}40025[40025]
- Remove fallback to the node limit for the `kubernetes.pod.cpu.usage.limit.pct` and `kubernetes.pod.memory.usage.limit.pct` metrics calculation
- Add support for Kibana status metricset in v8 format {pull}40275[40275]
- Mark system process metricsets as running if metrics are partially available {pull}40565[40565]
- Added back `elasticsearch.node.stats.jvm.mem.pools.*` to the `node_stats` metricset {pull}40571[40571]
- Add GCP organization and project details to ECS cloud fields. {pull}40461[40461]
- Add support for specifying a custom endpoint for GCP service clients. {issue}40848[40848] {pull}40918[40918]

*Osquerybeat*

- Add action responses data stream, allowing osquerybeat to post action results directly to elasticsearch. {pull}39143[39143]
- Disable allow_unsafe osquery configuration. {pull}40130[40130]
- Upgrade to osquery 5.12.1. {pull}40368[40368]
- Upgrade to osquery 5.13.1. {pull}40849[40849]

*Osquerybeat*


*Packetbeat*


*Winlogbeat*

- Add "event.category" and "event.type" to Sysmon module for EventIDs 8, 9, 19, 20, 27, 28, 255 {pull}35193[35193]

*Functionbeat*


*Elastic Logging Plugin*


==== Bugfixes

*Affecting all Beats*

- Support for multiline zookeeper logs {issue}2496[2496]
- Add checks to ensure reloading of units if the configuration actually changed. {pull}34346[34346]
- Fix namespacing on self-monitoring {pull}32336[32336]
- Fix namespacing on self-monitoring {pull}32336[32336]
- Fix Beats started by agent do not respect the allow_older_versions: true configuration flag {issue}34227[34227] {pull}34964[34964]
- Fix performance issues when we have a lot of inputs starting and stopping by allowing to disable global processors under fleet. {issue}35000[35000] {pull}35031[35031]
- 'add_cloud_metadata' processor - add cloud.region field for GCE cloud provider
- 'add_cloud_metadata' processor - update azure metadata api version to get missing `cloud.account.id` field
- Upgraded apache arrow library used in x-pack/libbeat/reader/parquet from v11 to v12.0.1 in order to fix cross-compilation issues {pull}35640[35640]
- Fix panic when MaxRetryInterval is specified, but RetryInterval is not {pull}35820[35820]
- Support build of projects outside of beats directory {pull}36126[36126]
- Support Elastic Agent control protocol chunking support {pull}37343[37343]
- Lower logging level to debug when attempting to configure beats with unknown fields from autodiscovered events/environments {pull}[37816][37816]
- Set timeout of 1 minute for FQDN requests {pull}37756[37756]

*Auditbeat*

- Request status from a separate socket to avoid data congestion {pull}41207[41207]

*Filebeat*

- [Gcs Input] - Added missing locks for safe concurrency {pull}34914[34914]
- Fix the ignore_inactive option being ignored in Filebeat's filestream input {pull}34770[34770]
- Fix TestMultiEventForEOFRetryHandlerInput unit test of CometD input {pull}34903[34903]
- Add input instance id to request trace filename for httpjson and cel inputs {pull}35024[35024]
- Fixes "Can only start an input when all related states are finished" error when running under Elastic-Agent {pull}35250[35250] {issue}33653[33653]
- [system] sync system/auth dataset with system integration 1.29.0. {pull}35581[35581]
- [GCS Input] - Fixed an issue where bucket_timeout was being applied to the entire bucket poll interval and not individual bucket object read operations. Fixed a map write concurrency issue arising from data races when using a high number of workers. Fixed the flaky tests that were present in the GCS test suit. {pull}35605[35605]
- Fixed concurrency and flakey tests issue in azure blob storage input. {issue}35983[35983] {pull}36124[36124]
- Fix panic when sqs input metrics getter is invoked {pull}36101[36101] {issue}36077[36077]
- Fix handling of Juniper SRX structured data when there is no leading junos element. {issue}36270[36270] {pull}36308[36308]
- Fix Filebeat Cisco module with missing escape character {issue}36325[36325] {pull}36326[36326]
- Added a fix for Crowdstrike pipeline handling process arrays {pull}36496[36496]
- [threatintel] MISP pagination fixes {pull}37898[37898]
- Fix file handle leak when handling errors in filestream {pull}37973[37973]
- Fix a race condition that could crash Filebeat with a "negative WaitGroup counter" error {pull}38094[38094]
- Fix "failed processing S3 event for object key" error on aws-s3 input when key contains the "+" character {issue}38012[38012] {pull}38125[38125]
- Fix filebeat gcs input panic {pull}38407[38407]
- Fix filestream's registry GC: registry entries are now removed from the in-memory and disk store when they're older than the set TTL {issue}36761[36761] {pull}38488[38488]
- Fix filestream's registry GC: registry entries are now removed from the in-memory and disk store when they're older than the set TTL {issue}36761[36761] {pull}38488[38488]
- [threatintel] MISP splitting fix for empty responses {issue}38739[38739] {pull}38917[38917]
- Prevent GCP Pub/Sub input blockage by increasing default value of `max_outstanding_messages` {issue}35029[35029] {pull}38985[38985]
- Updated Websocket input title to align with existing inputs {pull}39006[39006]
- Restore netflow input on Windows {pull}39024[39024]
- Upgrade azure-event-hubs-go and azure-storage-blob-go dependencies. {pull}38861[38861]
- Fix concurrency/error handling bugs in the AWS S3 input that could drop data and prevent ingestion of large buckets. {pull}39131[39131]
- Fix EntraID query handling. {issue}39419[39419] {pull}39420[39420]
- Fix request trace filename handling in http_endpoint input. {pull}39410[39410]
- Fix filestream not correctly tracking the offset of a file when using the `include_message` parser. {pull}39873[39873] {issue}39653[39653]
- Upgrade github.com/hashicorp/go-retryablehttp to mitigate CVE-2024-6104 {pull}40036[40036]
- Fix for Google Workspace duplicate events issue by adding canonical sorting over fingerprint keys array to maintain key order. {pull}40055[40055] {issue}39859[39859]
- Fix handling of deeply nested numeric values in HTTP Endpoint CEL programs. {pull}40115[40115]
- Prevent panic in CEL and salesforce inputs when github.com/hashicorp/go-retryablehttp exceeds maximum retries. {pull}40144[40144]
- Fix bug in CEL input rate limit logic. {issue}40106[40106] {pull}40270[40270]
- Relax requirements in Okta entity analytics provider user and device profile data shape. {pull}40359[40359]
- Fix bug in Okta entity analytics rate limit logic. {issue}40106[40106] {pull}40267[40267]
- Fix crashes in the journald input. {pull}40061[40061]
- Fix order of configuration for EntraID entity analytics provider. {pull}40487[40487]
- Ensure Entra ID request bodies are not truncated and trace logs are rotated before 100MB. {pull}40494[40494]
- The Elasticsearch output now correctly logs the event fields to the event log file {issue}40509[40509] {pull}40512[40512]
- Fix the "No such input type exist: 'azure-eventhub'" error on the Windows platform {issue}40608[40608] {pull}40609[40609]
- awss3 input: Fix handling of SQS notifications that don't contain a region. {pull}40628[40628]
- Fix credential handling when workload identity is being used in GCS input. {issue}39977[39977] {pull}40663[40663]
- Fix publication of group data from the Okta entity analytics provider. {pull}40681[40681]
- Ensure netflow custom field configuration is applied. {issue}40735[40735] {pull}40730[40730]
- Fix replace processor handling of zero string replacement validation. {pull}40751[40751]
- Fix long filepaths in diagnostics exceeding max path limits on Windows. {pull}40909[40909]
- Add backup and delete for AWS S3 polling mode feature back. {pull}41071[41071]
- Fix a bug in Salesforce input to only handle responses with 200 status code {pull}41015[41015]
- Fixed failed job handling and removed false-positive error logs in the GCS input. {pull}41142[41142]
- Bump github.com/elastic/go-sfdc dependency used by x-pack/filebeat/input/salesforce. {pull}41192[41192]
- Log bad handshake details when websocket connection fails {pull}41300[41300]

*Heartbeat*



*Metricbeat*

- Fix Azure Monitor 429 error by causing metricbeat to retry the request again. {pull}38294[38294]
- Fix fields not being parsed correctly in postgresql/database {issue}25301[25301] {pull}37720[37720]
- rabbitmq/queue - Change the mapping type of `rabbitmq.queue.consumers.utilisation.pct` to `scaled_float` from `long` because the values fall within the range of `[0.0, 1.0]`. Previously, conversion to integer resulted in reporting either `0` or `1`.
- Fix timeout caused by the retrival of which indices are hidden {pull}39165[39165]
- Fix Azure Monitor support for multiple aggregation types {issue}39192[39192] {pull}39204[39204]
- Fix handling of access errors when reading process metrics {pull}39627[39627]
- Fix behavior of cgroups path discovery when monitoring the host system from within a container {pull}39627[39627]
- Fix issue where beats may report incorrect metrics for its own process when running inside a container {pull}39627[39627]
- Fix for MySQL/Performance - Query failure for MySQL versions below v8.0.1, for performance metric `quantile_95`. {pull}38710[38710]
- Fix Prometheus helper text parser to store each metric family type. {pull}39743[39743]
- Normalize AWS RDS CPU Utilization values before making the metadata API call. {pull}39664[39664]
- Fix behavior of pagetypeinfo metrics {pull}39985[39985]
- Fix query logic for temp and non-temp tablespaces in Oracle module. {issue}38051[38051] {pull}39787[39787]
- Set GCP metrics config period to the default (60s) when the value is below the minimum allowed period. {issue}30434[30434] {pull}40020[40020]
- Fix statistic methods for metrics collected for SQS. {pull}40207[40207]
- Add GCP 'instance_id' resource label in ECS cloud fields. {issue}40033[40033] {pull}40062[40062]
- Fix missing metrics from CloudWatch when include_linked_accounts set to false. {issue}40071[40071] {pull}40135[40135]
- Update beat module with apm-server monitoring metrics fields {pull}40127[40127]
- Fix Azure Monitor metric timespan to restore Storage Account PT1H metrics {issue}40376[40376] {pull}40367[40367]
- Remove excessive info-level logs in cgroups setup {pull}40491[40491]
- Add missing ECS Cloud fields in GCP `metrics` metricset when using `exclude_labels: true` {issue}40437[40437] {pull}40467[40467]
- Add AWS OwningAccount support for cross account monitoring {issue}40570[40570] {pull}40691[40691]
- Use namespace for GetListMetrics when exists in AWS {pull}41022[41022]
- Fix http server helper SSL config. {pull}39405[39405]
- Fix Kubernetes metadata sometimes not being present after startup {pull}41216[41216]

*Osquerybeat*


*Packetbeat*


*Winlogbeat*


*Elastic Logging Plugin*


==== Added

*Affecting all Beats*

- Added append Processor which will append concrete values or values from a field to target. {issue}29934[29934] {pull}33364[33364]
- dns processor: Add support for forward lookups (`A`, `AAAA`, and `TXT`). {issue}11416[11416] {pull}36394[36394]
- [Enhanncement for host.ip and host.mac] Disabling netinfo.enabled option of add-host-metadata processor {pull}36506[36506]
- allow `queue` configuration settings to be set under the output. {issue}35615[35615] {pull}36788[36788]
- Beats will now connect to older Elasticsearch instances by default {pull}36884[36884]
- Raise up logging level to warning when attempting to configure beats with unknown fields from autodiscovered events/environments
- elasticsearch output now supports `idle_connection_timeout`. {issue}35616[35615] {pull}36843[36843]
- Enable early event encoding in the Elasticsearch output, improving cpu and memory use {pull}38572[38572]
- The environment variable `BEATS_ADD_CLOUD_METADATA_PROVIDERS` overrides configured/default `add_cloud_metadata` providers {pull}38669[38669]
- When running under Elastic-Agent Kafka output allows dynamic topic in `topic` field {pull}40415[40415]
- The script processor has a new configuration option that only uses the cached javascript sessions and prevents the creation of new javascript sessions.
- Update to Go 1.22.7. {pull}41018[41018]
- Replace Ubuntu 20.04 with 24.04 for Docker base images {issue}40743[40743] {pull}40942[40942]
- Reduce memory consumption of k8s autodiscovery and the add_kubernetes_metadata processor when Deployment metadata is enabled

*Auditbeat*

- Added `add_session_metadata` processor, which enables session viewer on Auditbeat data. {pull}37640[37640]
- Add linux capabilities to processes in the system/process. {pull}37453[37453]
- Add linux capabilities to processes in the system/process. {pull}37453[37453]
- Add process.entity_id, process.group.name and process.group.id in add_process_metadata processor. Make fim module with kprobes backend to always add an appropriately configured add_process_metadata processor to enrich file events {pull}38776[38776]

*Auditbeat*


*Auditbeat*


*Filebeat*

- add documentation for decode_xml_wineventlog processor field mappings.  {pull}32456[32456]
- httpjson input: Add request tracing logger. {issue}32402[32402] {pull}32412[32412]
- Add cloudflare R2 to provider list in AWS S3 input. {pull}32620[32620]
- Add support for single string containing multiple relation-types in getRFC5988Link. {pull}32811[32811]
- Added separation of transform context object inside httpjson. Introduced new clause `.parent_last_response.*` {pull}33499[33499]
- Added metric `sqs_messages_waiting_gauge` for aws-s3 input. {pull}34488[34488]
- Add nginx.ingress_controller.upstream.ip to related.ip {issue}34645[34645] {pull}34672[34672]
- Add unix socket log parsing for nginx ingress_controller {pull}34732[34732]
- Added metric `sqs_worker_utilization` for aws-s3 input. {pull}34793[34793]
- Add MySQL authentication message parsing and `related.ip` and `related.user` fields {pull}34810[34810]
- Add nginx ingress_controller parsing if one of upstreams fails to return response {pull}34787[34787]
- Add oracle authentication messages parsing {pull}35127[35127]
- Add `clean_session` configuration setting for MQTT input.  {pull}35806[16204]
- Add support for a simplified input configuraton when running under Elastic-Agent {pull}36390[36390]
- Added support for Okta OAuth2 provider in the CEL input. {issue}36336[36336] {pull}36521[36521]
- Added support for new features & removed partial save mechanism in the Azure Blob Storage input. {issue}35126[35126] {pull}36690[36690]
- Added support for new features and removed partial save mechanism in the GCS input. {issue}35847[35847] {pull}36713[36713]
- Use filestream input with file_identity.fingerprint as default for hints autodiscover. {issue}35984[35984] {pull}36950[36950]
- Add setup option `--force-enable-module-filesets`, that will act as if all filesets have been enabled in a module during setup. {issue}30915[30915] {pull}99999[99999]
- Made Azure Blob Storage input GA and updated docs accordingly. {pull}37128[37128]
- Made GCS input GA and updated docs accordingly. {pull}37127[37127]
- Add parseDateInTZ value template for the HTTPJSON input {pull}37738[37738]
- Improve rate limit handling by HTTPJSON {issue}36207[36207] {pull}38161[38161] {pull}38237[38237]
- Parse more fields from Elasticsearch slowlogs {pull}38295[38295]
- added benchmark input {pull}37437[37437]
- added benchmark input and discard output {pull}37437[37437]
- Ensure all responses sent by HTTP Endpoint are HTML-escaped. {pull}39329[39329]
- Update CEL mito extensions to v1.11.0 to improve type checking. {pull}39460[39460]
- Improve logging of request and response with request trace logging in error conditions. {pull}39455[39455]
- Implement Elastic Agent status and health reporting for CEL Filebeat input. {pull}39209[39209]
- Add HTTP metrics to CEL input. {issue}39501[39501] {pull}39503[39503]
- Add default user-agent to CEL HTTP requests. {issue}39502[39502] {pull}39587[39587]
- Improve reindexing support in security module pipelines. {issue}38224[38224] {pull}39588[39588]
- Make HTTP Endpoint input GA. {issue}38979[38979] {pull}39410[39410]
- Update CEL mito extensions to v1.12.2. {pull}39755[39755]
- Add support for base64-encoded HMAC headers to HTTP Endpoint. {pull}39655[39655]
- Add user group membership support to Okta entity analytics provider. {issue}39814[39814] {pull}39815[39815]
- Add request trace support for Okta and EntraID entity analytics providers. {pull}39821[39821]
- Fix handling of infinite rate values in CEL rate limit handling logic. {pull}39940[39940]
- Allow elision of set and append failure logging. {issue}34544[34544] {pull}39929[39929]
- Add ability to remove request trace logs from CEL input. {pull}39969[39969]
- Add ability to remove request trace logs from HTTPJSON input. {pull}40003[40003]
- Added out of the box support for Amazon EventBridge notifications over SQS to S3 input {pull}40006[40006]
- Update CEL mito extensions to v1.13.0 {pull}40035[40035]
- Add Jamf entity analytics provider. {pull}39996[39996]
- Add ability to remove request trace logs from http_endpoint input. {pull}40005[40005]
- Add ability to remove request trace logs from entityanalytics input. {pull}40004[40004]
- Relax constraint on Base DN in entity analytics Active Directory provider. {pull}40054[40054]
- Implement Elastic Agent status and health reporting for Netflow Filebeat input. {pull}40080[40080]
- Enhance input state reporting for CEL evaluations that return a single error object in events. {pull}40083[40083]
- Allow absent credentials when using GCS with Application Default Credentials. {issue}39977[39977] {pull}40072[40072]
- Add SSL and username support for Redis input, now the input includes support for Redis 6.0+. {pull}40111[40111]
- Add scaling up support for Netflow input. {issue}37761[37761] {pull}40122[40122]
- Update CEL mito extensions to v1.15.0. {pull}40294[40294]
- Allow cross-region bucket configuration in s3 input. {issue}22161[22161] {pull}40309[40309]
- Improve logging in Okta Entity Analytics provider. {issue}40106[40106] {pull}40347[40347]
- Document `winlog` input. {issue}40074[40074] {pull}40462[40462]
- Added retry logic to websocket connections in the streaming input. {issue}40271[40271] {pull}40601[40601]
- Disable event normalization for netflow input {pull}40635[40635]
- Allow attribute selection in the Active Directory entity analytics provider. {issue}40482[40482] {pull}40662[40662]
- Improve error quality when CEL program does not correctly return an events array. {pull}40580[40580]
- Added support for Microsoft Entra ID RBAC authentication. {issue}40434[40434] {pull}40879[40879]
- Add `use_kubeadm` config option for filebeat (both filbeat.input and autodiscovery) in order to toggle kubeadm-config api requests {pull}40301[40301]
- Make HTTP library function inclusion non-conditional in CEL input. {pull}40912[40912]
- Add support for Crowdstrike streaming API to the streaming input. {issue}40264[40264] {pull}40838[40838]
- Add support to CEL for reading host environment variables. {issue}40762[40762] {pull}40779[40779]
- Add CSV decoder to awss3 input. {pull}40896[40896]
- Change request trace logging to include headers instead of complete request. {pull}41072[41072]
- Improved GCS input documentation. {pull}41143[41143]
- Add CSV decoding capacity to azureblobstorage input {pull}40978[40978]
- Add CSV decoding capacity to gcs input {pull}40979[40979]
- Add support to source AWS cloudwatch logs from linked accounts. {pull}41188[41188]
- Jounrald input now supports filtering by facilities {pull}41061[41061]
- System module now supports reading from jounrald. {pull}41061[41061]
- Add support to include AWS cloudwatch linked accounts when using log_group_name_prefix to define log group names. {pull}41206[41206]
- Improved Azure Blob Storage input documentation. {pull}41252[41252]

*Auditbeat*


*Libbeat*



*Heartbeat*

- Added status to monitor run log report.
- Upgrade node to latest LTS v18.20.3. {pull}40038[40038]
- Add journey duration to synthetics browser events. {pull}40230[40230]
- Add monitor status reporter under managed mode. {pull}41077[41077]

*Metricbeat*

- Add per-thread metrics to system_summary {pull}33614[33614]
- Add GCP CloudSQL metadata {pull}33066[33066]
- Add GCP Carbon Footprint metricbeat data {pull}34820[34820]
- Add event loop utilization metric to Kibana module {pull}35020[35020]
- Add metrics grouping by dimensions and time to Azure app insights {pull}36634[36634]
- Align on the algorithm used to transform Prometheus histograms into Elasticsearch histograms {pull}36647[36647]
- Add linux IO metrics to system/process {pull}37213[37213]
- Add new memory/cgroup metrics to Kibana module {pull}37232[37232]
- Add SSL support to mysql module {pull}37997[37997]
- Add SSL support for aerospike module {pull}38126[38126]
- Add `use_kubeadm` config option in kubernetes module in order to toggle kubeadm-config api requests {pull}40086[40086]
- Log the total time taken for GCP `ListTimeSeries` and `AggregatedList` requests {pull}40661[40661]
- Add new metrics for the vSphere Host metricset. {pull}40429[40429]
- Add new metrics for the vSphere Datastore metricset. {pull}40441[40441]
- Add new metricset cluster for the vSphere module. {pull}40536[40536]
- Add new metricset network for the vSphere module. {pull}40559[40559]
- Add new metricset resourcepool for the vSphere module. {pull}40456[40456]
- Add new metricset datastorecluster for vSphere module. {pull}40634[40634]
- Add support for new metrics in datastorecluster metricset. {pull}40694[40694]
- Add new metrics for the vSphere Virtualmachine metricset. {pull}40485[40485]
- Add support for snapshot in vSphere virtualmachine metricset {pull}40683[40683]
- Update fields to use mapstr in vSphere virtualmachine metricset  {pull}40707[40707]
- Add metrics related to triggered alarms in all the vSphere metricsets. {pull}40714[40714] {pull}40876[40876]
- Add support for period based intervalID in vSphere host and datastore metricsets {pull}40678[40678]
- Add new metrics fot datastore and minor changes to overall vSphere metrics {pull}40766[40766]
- Add `metrics_count` to Prometheus module if `metrics_count: true` is set. {pull}40411[40411]
- Added Cisco Meraki module {pull}40836[40836]
- Added Palo Alto Networks module {pull}40686[40686]
- Restore docker.network.in.* and docker.network.out.* fields in docker module {pull}40968[40968]
<<<<<<< HEAD
- Add support for basic auth in Aerospike module {pull}41233[41233]
=======
- Add `id` field to all the vSphere metricsets. {pull}41097[41097]
>>>>>>> ec92e021
- Only watch metadata for ReplicaSets in metricbeat k8s module {pull}41289[41289]

*Metricbeat*


*Osquerybeat*


*Packetbeat*


*Winlogbeat*


*Functionbeat*

*Elastic Log Driver*
*Elastic Logging Plugin*


==== Deprecated

*Auditbeat*


*Filebeat*


*Heartbeat*



*Metricbeat*


*Osquerybeat*


*Packetbeat*


*Winlogbeat*


*Functionbeat*


*Elastic Logging Plugin*


==== Known Issues








<|MERGE_RESOLUTION|>--- conflicted
+++ resolved
@@ -365,11 +365,8 @@
 - Added Cisco Meraki module {pull}40836[40836]
 - Added Palo Alto Networks module {pull}40686[40686]
 - Restore docker.network.in.* and docker.network.out.* fields in docker module {pull}40968[40968]
-<<<<<<< HEAD
+- Add `id` field to all the vSphere metricsets. {pull}41097[41097]
 - Add support for basic auth in Aerospike module {pull}41233[41233]
-=======
-- Add `id` field to all the vSphere metricsets. {pull}41097[41097]
->>>>>>> ec92e021
 - Only watch metadata for ReplicaSets in metricbeat k8s module {pull}41289[41289]
 
 *Metricbeat*
